--- conflicted
+++ resolved
@@ -64,16 +64,10 @@
   let addSliceView = (q?: quat) => {
     sliceViews.push(makeSliceView(viewerState, q));
   };
-<<<<<<< HEAD
   addSliceView(quat.rotateY(
       quat.create(), quat.rotateX(quat.create(), quat.create(), -Math.PI / 2), -Math.PI / 2));
   addSliceView(quat.rotateX(quat.create(), quat.create(), -Math.PI / 2));
   addSliceView(quat.rotateX(quat.create(), quat.create(), Math.PI));
-=======
-  addSliceView();
-  addSliceView(quat.rotateX(quat.create(), quat.create(), Math.PI / 2));
-  addSliceView(quat.rotateY(quat.create(), quat.create(), Math.PI / 2));
->>>>>>> 9c78cd51
   return sliceViews;
 }
 
